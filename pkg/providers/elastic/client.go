package elastic

import (
	"fmt"
<<<<<<< HEAD
	"io"
=======
	"io/ioutil"
	"net"
>>>>>>> ddf89c22
	"reflect"
	"unsafe"

	"github.com/doublecloud/transfer/library/go/core/xerrors"
	"github.com/doublecloud/transfer/pkg/dbaas"
	"github.com/elastic/go-elasticsearch/v7"
	"github.com/elastic/go-elasticsearch/v7/esapi"
	"go.ytsaurus.tech/library/go/core/log"
)

type ServerType int64

const (
	Undefined                = 0
	OpenSearch               = 1
	ElasticSearch ServerType = 2
)

func openSearchResolveHosts(clusterID string) ([]string, error) {
	hosts, err := dbaas.ResolveClusterHosts(dbaas.ProviderTypeOpenSearch, clusterID)
	if err != nil {
		return nil, xerrors.Errorf("unable to get hosts for ClusterID, err: %w", err)
	}
	result := make([]string, 0)
	for _, currHost := range hosts {
		if currHost.Type == "OPENSEARCH" {
			result = append(result, fmt.Sprintf("https://%s", net.JoinHostPort(currHost.Name, "9200")))
		}
	}
	return result, nil
}

func elasticSearchResolveHosts(clusterID string) ([]string, error) {
	hosts, err := dbaas.ResolveClusterHosts(dbaas.ProviderTypeElasticSearch, clusterID)
	if err != nil {
		return nil, xerrors.Errorf("unable to get hosts for ClusterID, err: %w", err)
	}
	result := make([]string, 0)
	for _, currHost := range hosts {
		if currHost.Type == "DATA_NODE" {
			result = append(result, fmt.Sprintf("https://%s", net.JoinHostPort(currHost.Name, "9200")))
		}
	}
	return result, nil
}

func ConfigFromDestination(logger log.Logger, cfg *ElasticSearchDestination, serverType ServerType) (*elasticsearch.Config, error) {
	var useResponseCheckOnly bool
	addresses := make([]string, 0)
	var err error

	switch serverType {
	case OpenSearch:
		useResponseCheckOnly = true
		if cfg.ClusterID != "" {
			addresses, err = openSearchResolveHosts(cfg.ClusterID)
			if err != nil {
				return nil, xerrors.Errorf("unable to resolve hosts, err: %w", err)
			}
			logger.Info("Resolved OpenSearch hosts", log.String("clusterID", cfg.ClusterID), log.Any("hosts", addresses))
		}
	case ElasticSearch:
		useResponseCheckOnly = false
		if cfg.ClusterID != "" {
			addresses, err = elasticSearchResolveHosts(cfg.ClusterID)
			if err != nil {
				return nil, xerrors.Errorf("unable to resolve hosts, err: %w", err)
			}
			logger.Info("Resolved ElasticSearch hosts", log.String("clusterID", cfg.ClusterID), log.Any("hosts", addresses))
		}
	default:
		return nil, xerrors.Errorf("unknown ")
	}

	if cfg.ClusterID == "" {
		protocol := "http"
		if cfg.SSLEnabled {
			protocol = "https"
		}
		for _, el := range cfg.DataNodes {
			addresses = append(addresses, fmt.Sprintf("%s://%s:%d", protocol, el.Host, el.Port))
		}
	}
	logger.Info("addresses exposed", log.Any("addresses", addresses))

	var caCert []byte
	if len(cfg.TLSFile) > 0 {
		caCert = []byte(cfg.TLSFile)
	}

	return &elasticsearch.Config{
		Addresses:            addresses,
		Username:             cfg.User,
		Password:             string(cfg.Password),
		CACert:               caCert,
		UseResponseCheckOnly: useResponseCheckOnly,
	}, nil
}

// setProductCheckSuccess
// cures client from working-only-with-elastic
func setProductCheckSuccess(client *elasticsearch.Client) error {
	value := reflect.ValueOf(&client)
	elem := value.Elem()
	field := reflect.Indirect(elem).FieldByName("productCheckSuccess")
	if !field.IsValid() {
		return xerrors.New("unable to find field 'productCheckSuccess' in elastic client")
	}
	allowedPrivateField := reflect.NewAt(field.Type(), unsafe.Pointer(field.UnsafeAddr())).Elem()
	allowedPrivateField.SetBool(true)
	return nil
}

func getResponseBody(res *esapi.Response, err error) ([]byte, error) {
	if err != nil {
		return nil, xerrors.Errorf("unable to perform elastic request: %w", err)
	}
	if res.IsError() {
		return nil, xerrors.Errorf("failed elastic request, HTTP status: %s, err: %s", res.Status(), res.String())
	}
	defer res.Body.Close()

	body, err := io.ReadAll(res.Body)
	if err != nil {
		return nil, xerrors.Errorf("failed to read response body: %w", err)
	}

	return body, nil
}

func WithLogger(config elasticsearch.Config, logger log.Logger, serverType ServerType) (*elasticsearch.Client, error) {
	config.Logger = &eslogger{logger}
	client, err := elasticsearch.NewClient(config)
	if err != nil {
		return nil, xerrors.Errorf("Unable to create client with logger: %w", err)
	}
	if serverType != ElasticSearch {
		err := setProductCheckSuccess(client)
		if err != nil {
			return nil, xerrors.Errorf("failed to set 'productCheckSuccess' field, err: %w", err)
		}
	}
	return client, nil
}<|MERGE_RESOLUTION|>--- conflicted
+++ resolved
@@ -2,12 +2,7 @@
 
 import (
 	"fmt"
-<<<<<<< HEAD
 	"io"
-=======
-	"io/ioutil"
-	"net"
->>>>>>> ddf89c22
 	"reflect"
 	"unsafe"
 
